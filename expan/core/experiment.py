import logging
import re
import warnings

import numpy as np
import pandas as pd

import expan.core.early_stopping as es
import expan.core.statistics as statx
from expan.core.util import get_column_names_by_type
from expan.core.version import __version__

warnings.simplefilter('always', UserWarning)

logger = logging.getLogger(__name__)


# TODO: add filtering functionality: we should be able to operate on this
# class to exclude data points, and save all these operations in a log that then
# is preserved in all results.
class Experiment(object):
    """
    Class which adds the analysis functions to experimental data.
    """
    def __init__(self, control_variant_name, data, metadata, report_kpi_names=None, derived_kpis=None):
        report_kpi_names = report_kpi_names or []
        derived_kpis = derived_kpis or []

        experiment_column_names = set(['entity', 'variant'])
        numerical_column_names = set(get_column_names_by_type(data, np.number))

        if type(report_kpi_names) is str:
            report_kpi_names = [report_kpi_names]

        if type(report_kpi_names) is not list:
            raise TypeError('report_kpi_names should be a list of str')

        if report_kpi_names:
            report_kpi_names_needed = set(report_kpi_names)
        else:
            report_kpi_names_needed = numerical_column_names - experiment_column_names

        # check derived_kpis structure (should have keys namely 'name' and 'formula')
        for i in derived_kpis:
            if not isinstance(i, dict):
                raise TypeError('Derived kpis should be an array of dictionaries')
            if 'formula' not in i:
                raise KeyError('Dictionary should have key "formula"')
            if 'name' not in i:
                raise KeyError('Dictionary should have key "name"')

        derived_kpi_names    = [k['name']    for k in derived_kpis]
        derived_kpi_formulas = [k['formula'] for k in derived_kpis]

        # what columns do we expect to find in the data frame?
        required_column_names = (report_kpi_names_needed | experiment_column_names) - set(derived_kpi_names)
        kpi_name_pattern = '([a-zA-Z][0-9a-zA-Z_]*)'
        # add names from all formulas
        for formula in derived_kpi_formulas:
            names = re.findall(kpi_name_pattern, formula)
            required_column_names = required_column_names | set(names)

        for c in required_column_names:
            if c not in data:
                raise ValueError('No column %s provided'%c)

        self.data                 =     data.copy()
        self.metadata             = metadata.copy()
        self.report_kpi_names     = report_kpi_names_needed
        self.derived_kpis         = derived_kpis
        self.variant_names        = set(self.data.variant)
        self.control_variant_name = control_variant_name
        self.reference_kpis       = {}

        # add derived KPIs to the data frame
        for name, formula in zip(derived_kpi_names, derived_kpi_formulas):
            self.data.loc[:, name] = eval(re.sub(kpi_name_pattern, r'self.data.\1.astype(float)', formula))
            self.reference_kpis[name] = re.sub(kpi_name_pattern + '/', '', formula)

    def get_kpi_by_name_and_variant(self, data, name, variant):
        return data.reset_index().set_index('variant').loc[variant, name]

    def __str__(self):
        variants = self.variant_names

        return 'Experiment "{:s}" with {:d} derived kpis, {:d} report kpis, {:d} entities and {:d} variants: {}'.format(
            self.metadata['experiment'], len(self.derived_kpis), len(self.report_kpi_names), len(self.data),
            len(variants), ', '.join([('*' + k + '*') if (k == self.control_variant_name) else k for k in variants]))

    def _get_weights(self, data, kpi, variant):
        if kpi not in self.reference_kpis:
            return 1.0
        reference_kpi  = self.reference_kpis[kpi]
        x              = self.get_kpi_by_name_and_variant(data, reference_kpi, variant)
        zeros_and_nans = sum(x == 0) + np.isnan(x).sum()
        non_zeros      = len(x) - zeros_and_nans
        return non_zeros/np.nansum(x) * x

    def delta(self, method='fixed_horizon', **worker_args):
        return self._delta(method=method, data=self.data, **worker_args)

    def _delta(self, method, data, **worker_args):
        # entity should be unique
        if data.entity.duplicated().any():
            raise ValueError('Entities in data should be unique')

        worker_table = {
            'fixed_horizon'    : statx.make_delta,
            'group_sequential' : es.make_group_sequential,
            'bayes_factor'     : es.make_bayes_factor,
            'bayes_precision'  : es.make_bayes_precision
        }

        if not method in worker_table:
            raise NotImplementedError

        worker = worker_table[method](**worker_args)

        result = {'warnings': [],
                  'errors': [],
                  'expan_version': __version__,
                  'control_variant': self.control_variant_name}
        kpis = []

        for kpi in self.report_kpi_names:
            res_kpi = {'name': kpi,
                       'variants': []}
            control         = self.get_kpi_by_name_and_variant(data, kpi, self.control_variant_name)
            control_weight  = self._get_weights(data, kpi, self.control_variant_name)
            control_data    = control * control_weight
            for variant in self.variant_names:
                treatment        = self.get_kpi_by_name_and_variant(data, kpi, variant)
                treatment_weight = self._get_weights(data, kpi, variant)
                treatment_data   = treatment * treatment_weight
                with warnings.catch_warnings(record=True) as w:
                    statistics = worker(x=treatment_data, y=control_data)
                    # add statistical power
                    power = statx.compute_statistical_power(treatment_data, control_data)
                    statistics['statistical_power'] = power
                if len(w):
                    result['warnings'].append('kpi: {}, variant: {}: {}'.format(kpi, variant, w[-1].message))
                res_kpi['variants'].append({'name': variant, 'delta_statistics': statistics})
            kpis.append(res_kpi)

        result['kpis'] = kpis
        return result

    def _quantile_filtering(self, kpis, percentile, threshold_type):
        method_table = {'upper': lambda x: x > threshold, 'lower': lambda x: x <= threshold}
        flags = pd.Series(data=[False]*len(self.data))
        for column in self.data[kpis].columns:
            threshold = np.percentile(self.data[column], percentile)
            flags = flags | self.data[column].apply(method_table[threshold_type])
        return flags

    def filter(self, kpis, percentile=99.0, threshold_type='upper'):
        """
        Method that filters out entities whose KPIs exceed the value at a given percentile.
        If any of the KPIs exceeds its threshold the entity is filtered out.

        Args:
            kpis (list): list of KPI names
            percentile (float): percentile considered as threshold
            threshold_type (string): type of threshold used ('lower' or 'upper')

        Returns:
            No return value. Will filter out outliers in self.data in place.
        """

        # check if provided KPIs are present in the data
        for kpi in kpis:
            if kpi not in self.data.columns:
                raise KeyError(kpi + ' identifier not present in dataframe columns!')

        # check if provided percentile is valid
        if 0.0 < percentile <= 100.0 is False:
            raise ValueError("Percentile value needs to be between 0.0 and 100.0!")

        # check if provided filtering kind is valid
        if threshold_type not in ['upper', 'lower']:
            raise ValueError("Threshold type needs to be either 'upper' or 'lower'!")

        # run quantile filtering
        flags = self._quantile_filtering(kpis=kpis, percentile=percentile, threshold_type=threshold_type)

        # log which columns were filtered and how many entities were filtered out
        self.metadata['filtered_columns'] = kpis
        self.metadata['filtered_entities_number'] = len(flags[flags == True])
        self.metadata['filtered_threshold_kind'] = threshold_type

        # throw warning if too many entities have been filtered out
        if (len(flags[flags == True]) / float(len(self.data))) > 0.02:
            warnings.warn('More than 2% of entities have been filtered out, consider adjusting the percentile value.')

        self.data = self.data[flags == False]

    def sga(self, feature_name_to_bins):
        """
        Perform subgroup analysis.
    
        Args:
            feature_name_to_bins (dict): a dict of feature name (key) to list of Bin objects (value). 
                                      This dict defines how and on which column to perform the subgroup split.
                                      
        Returns:
            Analysis results per subgroup. 
        """
        for feature in feature_name_to_bins:
            # check type
            if type(feature) is not str:
                raise TypeError("Key of the input dict needs to be string, indicating the name of dimension")
            if type(feature_name_to_bins[feature]) is not list:
                raise TypeError("Value of the input dict needs to be a list of Bin objects.")
            # check whether data contains this column
            if feature not in self.data:
                raise KeyError('No column %s provided in data.' % feature)

        subgroups = []
        for feature in feature_name_to_bins:
            for bin in feature_name_to_bins[feature]:
                subgroup = {'dimension': feature,
                            'segment': str(bin.representation)}
<<<<<<< HEAD
                subgroup_data = bin(self.data, feature)
=======
                subgroup_data = bin.apply(self.data, feature)

                if subgroup_data is None:
                    continue

>>>>>>> c9ecaae8
                subgroup_res = self._delta(method='fixed_horizon', data=subgroup_data,
                                           num_tests=len(self.report_kpi_names))
                subgroup['result'] = subgroup_res
                subgroups.append(subgroup)

        return subgroups<|MERGE_RESOLUTION|>--- conflicted
+++ resolved
@@ -220,15 +220,11 @@
             for bin in feature_name_to_bins[feature]:
                 subgroup = {'dimension': feature,
                             'segment': str(bin.representation)}
-<<<<<<< HEAD
                 subgroup_data = bin(self.data, feature)
-=======
-                subgroup_data = bin.apply(self.data, feature)
 
                 if subgroup_data is None:
                     continue
 
->>>>>>> c9ecaae8
                 subgroup_res = self._delta(method='fixed_horizon', data=subgroup_data,
                                            num_tests=len(self.report_kpi_names))
                 subgroup['result'] = subgroup_res
