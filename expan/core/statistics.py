import warnings
import logging

import numpy as np
import pandas as pd
from scipy import stats
from expan.core.results import BaseTestStatistics, SampleStatistics, SimpleTestStatistics

logger = logging.getLogger(__name__)


def _delta_mean(x, y):
    """ Calculate the delta of the two groups. Implemented as function to allow being called from bootstrap. """
    return np.nanmean(x) - np.nanmean(y)


def make_delta(assume_normal=True, alpha=0.05, min_observations=20, nruns=10000, relative=False):
    """ A closure to the delta function. """
    return lambda x, y, x_denominators=1, y_denominators=1: delta(x, y, x_denominators, y_denominators, assume_normal, alpha, min_observations, nruns, relative)


def delta(x, y, x_denominators=1, y_denominators=1, assume_normal=True, alpha=0.05, min_observations=20, nruns=10000, relative=False):
    """ Calculates the difference of means between the samples in a statistical sense.
    Computation is done in form of treatment minus control, i.e. x-y.
    Note that NaNs are treated as if they do not exist in the data. 
    
    :param x: sample of the treatment group
    :type  x: pd.Series or array-like
    :param y: sample of the control group
    :type  y: pd.Series or array-like
    :param x_denominators: sample of the treatment group
    :type  x_denominators: pd.Series or array-like
    :param y_denominators: sample of the control group
    :type  y_denominators: pd.Series or array-like
    :param assume_normal: specifies whether normal distribution assumptions can be made
    :type  assume_normal: boolean
    :param alpha: significance level (alpha)
    :type  alpha: float
    :param min_observations: minimum number of observations needed
    :type  min_observations: int
    :param nruns: only used if assume normal is false
    :type  nruns: int
    :param relative: if relative==True, then the values will be returned
            as distances below and above the mean, respectively, rather than the
            absolute values. In	this case, the interval is mean-ret_val[0] to
            mean+ret_val[1]. This is more useful in many situations because it
            corresponds with the sem() and std() functions.
    :type: relative: boolean
    
    :return: results of type SimpleTestStatistics
    :rtype: SimpleTestStatistics
    """
    # Check if data was provided and it has correct format
    if x is None or y is None:
        raise ValueError('Please provide two non-None samples.')
    if not isinstance(x, pd.Series) and not isinstance(x, np.ndarray) and not isinstance(x, list):
        raise TypeError('Please provide samples of type Series or list.')
    if type(x) != type(y):
        raise TypeError('Please provide samples of the same type.')

    # check x and y are 'array-like'
    assert hasattr(x, '__len__')
    assert hasattr(y, '__len__')

    # if *_denominators are not array-like (e.g. int or float), then make them so
    if not hasattr(x_denominators, '__len__'): x_denominators = (x*0.0)+x_denominators
    if not hasattr(y_denominators, '__len__'): y_denominators = (y*0.0)+y_denominators
    assert hasattr(x_denominators, '__len__')
    assert hasattr(y_denominators, '__len__')

    # lengths should match
    assert len(x) == len(x_denominators)
    assert len(y) == len(y_denominators)

    percentiles = [alpha * 100 / 2, 100 - alpha * 100 / 2]

    # Coercing missing values to right format
    _x = np.array(x, dtype=float)
    _y = np.array(y, dtype=float)
    _x_denominators = np.array(x_denominators, dtype=float)
    _y_denominators = np.array(y_denominators, dtype=float)
    _x_ratio = _x / _x_denominators
    _y_ratio = _y / _y_denominators
    _x_strange = _x / np.nanmean(_x_denominators)
    _y_strange = _y / np.nanmean(_y_denominators)

    x_nan = np.isnan(_x_ratio).sum()
    y_nan = np.isnan(_y_ratio).sum()
    if x_nan > 0:
        warnings.warn('Discarding ' + str(x_nan) + ' NaN(s) in the x array!')
        logger.warning('Discarding ' + str(x_nan) + ' NaN(s) in the x array!')
    if y_nan > 0:
        warnings.warn('Discarding ' + str(y_nan) + ' NaN(s) in the y array!')
        logger.warning('Discarding ' + str(x_nan) + ' NaN(s) in the x array!')

    ss_x = sample_size(_x_ratio)
    ss_y = sample_size(_y_ratio)

    # Checking if enough observations are left after dropping NaNs
    partial_simple_test_stats = None
    if min(ss_x, ss_y) < min_observations:
        # Set mean to nan
        mu = np.nan
        # Create nan dictionary
        c_i = dict(list(zip(percentiles, np.empty(len(percentiles)) * np.nan)))
    else:
        # Computing the mean
        mu = _delta_mean(_x, _y)
        # Computing the confidence intervals
        if assume_normal:
            logger.info("The distribution of two samples is assumed normal. "
                        "Performing the sample difference distribution calculation.")
            partial_simple_test_stats = normal_sample_weighted_difference(x_numerators=_x, y_numerators=_y, x_denominators=_x_denominators, y_denominators = _y_denominators, percentiles=percentiles, relative=relative)
            c_i = partial_simple_test_stats['c_i']
            mu = partial_simple_test_stats['mean1'] - partial_simple_test_stats['mean2']
        else:
            logger.info("The distribution of two samples is not normal. Performing the bootstrap.")
            c_i, _ = bootstrap(x=_x_strange, y=_y_strange, percentiles=percentiles, nruns=nruns, relative=relative)

    if partial_simple_test_stats is not None: # correct the last few lines!!
        treatment_statistics = SampleStatistics(ss_x, partial_simple_test_stats['mean1'], partial_simple_test_stats['var1'])
        control_statistics   = SampleStatistics(ss_y, partial_simple_test_stats['mean2'], partial_simple_test_stats['var2'])
    else:
        # actually, this is a bit rubbish, only applies to bootstrap and min_observations:
        treatment_statistics = SampleStatistics(ss_x, float(np.nanmean(_x_strange)), float(np.nanvar(_x_strange)))
        control_statistics   = SampleStatistics(ss_y, float(np.nanmean(_y_strange)), float(np.nanvar(_y_strange)))

    variant_statistics   = BaseTestStatistics(control_statistics, treatment_statistics)
    if partial_simple_test_stats is not None:
        p_value              = partial_simple_test_stats['p_value']
    else:
        p_value              = compute_p_value_from_samples(_x_strange, _y_strange)
    statistical_power    = compute_statistical_power_from_samples(_x_strange, _y_strange, alpha) # TODO: wrong


    logger.info("Delta calculation finished!")
    return SimpleTestStatistics(variant_statistics.control_statistics,
                                variant_statistics.treatment_statistics,
                                float(mu), c_i, p_value, statistical_power)


def sample_size(x):
    """ Calculates valid sample size given the data.

    :param x: sample to calculate the sample size
    :type  x: pd.Series or list (array-like)

    :return: sample size of the sample excluding nans
    :rtype: int
    """
    # cast into a dummy numpy array to infer the dtype
    x_as_array = np.array(x)

    if np.issubdtype(x_as_array.dtype, np.number):
        _x = np.array(x, dtype=float)
        x_nan = np.isnan(_x).sum()
    # assuming categorical sample
    elif isinstance(x, pd.core.series.Series):
        x_nan = x.str.contains('NA').sum()
    else:
        x_nan = list(x).count('NA')

    return int(len(x) - x_nan)


def estimate_sample_size(x, mde, r, alpha=0.05, beta=0.2):
    """
    Estimates sample size based on sample mean and variance given MDE (Minimum Detectable effect), 
    number of variants and variant split ratio
    
    :param x: sample to base estimation on
    :type  x: pd.Series or pd.DataFrame
    :param mde: minimum detectable effect
    :type  mde: float
    :param r: variant split ratio
    :type  r: float
    :param alpha: significance level
    :type  alpha: float
    :param beta: type II error
    :type  beta: float
    
    :return: estimated sample size
    :rtype: float or pd.Series
    """
    if not isinstance(x, pd.Series) and not isinstance(x, pd.DataFrame):
        raise TypeError("Sample x needs to be either Series or DataFrame.")

    if r <= 0:
        raise ValueError("Variant split ratio needs to be higher than 0.")

    ppf = stats.norm.ppf
    c1 = (ppf(1.0 - alpha/2.0) - ppf(beta))**2
    c2 = (1.0 + r) * c1 * (1.0 + 1.0 / r)
    return c2 * x.var() / (mde * x.mean())**2


def bootstrap(x, y, func=_delta_mean, nruns=10000, percentiles=[2.5, 97.5],
              min_observations=20, return_bootstraps=False, relative=False):
    """ Bootstraps the Confidence Intervals for a particular function comparing two samples. 
    NaNs are ignored (discarded before calculation).

    :param x: sample of the treatment group
    :type  x: pd.Series or list (array-like)
    :param y: sample of the control group
    :type  y: pd.Series or list (array-like)
    :param func: function of which the distribution is to be computed.
                 The default comparison metric is the difference of means. 
                 For bootstraping correlation: func=lambda x,y: np.stats.pearsonr(x,y)[0].
    :type  func: function
    :param nruns: number of bootstrap runs to perform
    :type  nruns: int
    :param percentiles: The values corresponding to the given percentiles are returned. 
                        The default percentiles (2.5% and 97.5%) correspond to an alpha of 0.05.
    :type  percentiles: list
    :param min_observations: minimum number of observations necessary
    :type  min_observations: int
    :param return_bootstraps: If this variable is set the bootstrap sets are returned,
                              otherwise the first return value is empty.
    :type  return_bootstraps: bool
    :param relative: if relative==True, then the values will be returned as distances below and above the mean, 
                     respectively, rather than the absolute values. 
                     In this case, the interval is mean-ret_val[0] to mean+ret_val[1]. 
                     This is more useful in many situations because it corresponds with the sem() and std() functions.
    :type  relative: bool
    
    :return (c_val, bootstraps): c_val is a dict which contains percentile levels (index) and values
                                 bootstraps is a np.array containing the bootstrapping results per run
    :rtype: tuple
    """
    # Checking if data was provided
    if x is None or y is None:
        raise ValueError('Please provide two non-None samples.')

    # Transform data to appropriate format
    _x = np.array(x, dtype=float)
    _y = np.array(y, dtype=float)
    ss_x = _x.size - np.isnan(_x).sum()
    ss_y = _y.size - np.isnan(_y).sum()

    # Checking if enough observations are left after dropping NaNs
    if min(ss_x, ss_y) < min_observations:
        # Create nan percentile dictionary
        c_val = dict(list(zip(percentiles, np.empty(len(percentiles)) * np.nan)))
        return (c_val, None)
    else:
        # Initializing bootstraps array and random sampling for each run
        bootstraps = np.ones(nruns) * np.nan
        for run in range(nruns):
            # Randomly choose values from _x and _y with replacement
            xp = _x[np.random.randint(0, len(_x), size=(len(_x),))]
            yp = _y[np.random.randint(0, len(_y), size=(len(_y),))]
            # Application of the given function to the bootstraps
            bootstraps[run] = func(xp, yp)
        # If relative is set subtract mean from bootstraps
        if relative:
            bootstraps -= np.nanmean(bootstraps)
        # Confidence values per given percentile as dictionary
        c_val = dict(list(zip(percentiles, np.percentile(bootstraps, q=percentiles))))
        return (c_val, None) if not return_bootstraps else (c_val, bootstraps)


def pooled_std(std1, n1, std2, n2):
    """ Returns the pooled estimate of standard deviation. 

    For further information visit:
        http://sphweb.bumc.bu.edu/otlt/MPH-Modules/BS/BS704_Confidence_Intervals/BS704_Confidence_Intervals5.html

    :param std1: standard deviation of first sample
    :type  std1: float
    :param n1: size of first sample
    :type  n1: int
    :param std2: standard deviation of second sample
    :type  std2: float
    :param n2: size of second sample
    :type  n2: int

    :return: pooled standard deviation
    :type: float
    """
<<<<<<< HEAD
    if std1 != std2 and not (0.5 < (std1 ** 2) / (std2 ** 2) < 2.):
=======
    if (std1 ** 2) >   2.0*(std2 ** 2) or \
       (std1 ** 2) <   0.5*(std2 ** 2):
>>>>>>> cd485c57
        warnings.warn('Sample variances differ too much to assume that population variances are equal.')
        logger.warning('Sample variances differ too much to assume that population variances are equal.')

    return np.sqrt(((n1 - 1) * std1 ** 2 + (n2 - 1) * std2 ** 2) / (n1 + n2 - 2))


def normal_sample_difference(x, y, percentiles=[2.5, 97.5], relative=False):
    """ Calculates the difference distribution of two normal distributions given by their samples.

    Computation is done in form of treatment minus control.
    It is assumed that the standard deviations of both distributions do not differ too much.

    :param x: sample of a treatment group
    :type  x: pd.Series or list (array-like)
    :param y: sample of a control group
    :type  x: pd.Series or list (array-like)
    :param percentiles: list of percentile values to compute
    :type  percentiles: list
    :param relative: If relative==True, then the values will be returned
                     as distances below and above the mean, respectively, rather than the
                     absolute values. In this case, the interval is mean-ret_val[0] to
                     mean+ret_val[1]. This is more useful in many situations because it
                     corresponds with the sem() and std() functions.
    :type relative: bool
    
    :return: percentiles and corresponding values
    :rtype: dict
    """

    # coerce to an array
    _x = np.array(x, dtype=float)
    _y = np.array(y, dtype=float)
    # set denominators to 1.0
    _x_denominators = np.array([1.0] * len(_x), dtype=float)
    _y_denominators = np.array([1.0] * len(_y), dtype=float)
    assert (_x_denominators == _x*0.0 + 1.0).all()
    assert (_y_denominators == _y*0.0 + 1.0).all()
    partial_simple_test_stats = normal_sample_weighted_difference(_x, _y, _x_denominators, _y_denominators, percentiles, relative)
    c_i = partial_simple_test_stats['c_i']
    return c_i

def normal_sample_weighted_difference(x_numerators, y_numerators, x_denominators, y_denominators, percentiles=[2.5, 97.5], relative=False):
    """ Calculates the difference distribution of two normal distributions given by their samples.

    Computation is done in form of treatment minus control.
    It is assumed that the standard deviations of both distributions do not differ too much.

    :param x: sample of a treatment group
    :type  x: pd.Series or list (array-like)
    :param y: sample of a control group
    :type  x: pd.Series or list (array-like)
    :param percentiles: list of percentile values to compute
    :type  percentiles: list
    :param relative: If relative==True, then the values will be returned
                     as distances below and above the mean, respectively, rather than the
                     absolute values. In this case, the interval is mean-ret_val[0] to
                     mean+ret_val[1]. This is more useful in many situations because it
                     corresponds with the sem() and std() functions.
    :type relative: bool

    :return: percentiles and corresponding values
    :rtype: dict with multiple entries:
                confidence_interval
                mean1
                mean2
                n1
                n2
                var1
                var2
    """

    assert isinstance(x_numerators, np.ndarray)
    assert isinstance(x_denominators, np.ndarray)
    assert isinstance(y_numerators, np.ndarray)
    assert isinstance(y_denominators, np.ndarray)
    assert x_numerators.dtype == 'float'
    assert x_denominators.dtype == 'float'
    assert y_numerators.dtype == 'float'
    assert y_denominators.dtype == 'float'

    # perform the ratio
    _x_ratio = x_numerators / x_denominators
    _y_ratio = y_numerators / y_denominators

    # find the nans (including 0/0)
    x_nans = np.isnan(_x_ratio)
    y_nans = np.isnan(_y_ratio)

    # remove the nans
    _x_ratio = _x_ratio[~x_nans]
    _y_ratio = _y_ratio[~y_nans]
    x_numerators = x_numerators[~x_nans]
    y_numerators = y_numerators[~y_nans]
    x_denominators = x_denominators[~x_nans]
    y_denominators = y_denominators[~y_nans]

    # check they're all the same length
    assert 1 == len(set( map(len, [_x_ratio,x_numerators,x_denominators])))
    assert 1 == len(set( map(len, [_y_ratio,y_numerators,y_denominators])))

    # Calculate statistics
    mean1 = np.mean(x_numerators) / np.mean(x_denominators)
    mean2 = np.mean(y_numerators) / np.mean(y_denominators)
    errors_1 = x_numerators - (x_denominators * mean1)
    errors_2 = y_numerators - (y_denominators * mean2)
    std1 = np.std(errors_1 / np.mean(x_denominators), ddof=1)
    std2 = np.std(errors_2 / np.mean(y_denominators), ddof=1)
    n1 = len(_x_ratio)
    n2 = len(_y_ratio)

    #print('\n',mean1-mean2,'\n')

    # Push calculation to normal difference function
    c_i = normal_difference(mean1=mean1, std1=std1, n1=n1,
                             mean2=mean2, std2=std2, n2=n2,
                             percentiles=percentiles, relative=relative)
    p_value = compute_p_value(mean1, std1, n1, mean2, std2, n2)
    return  {   'c_i':  c_i
            ,   'mean1': mean1
            ,   'mean2': mean2
            ,   'n1': n1
            ,   'n2': n2
            ,   'var1': np.var(errors_1 / np.mean(x_denominators), ddof=1)
            ,   'var2': np.var(errors_2 / np.mean(y_denominators), ddof=1)
            ,   'p_value': p_value
            }


def normal_difference(mean1, std1, n1, mean2, std2, n2, percentiles=[2.5, 97.5], relative=False):
    """ Calculates the difference distribution of two normal distributions.
    Computation is done in form of treatment minus control. It is assumed that
    the standard deviations of both distributions do not differ too much.

    For further information visit:
        http://sphweb.bumc.bu.edu/otlt/MPH-Modules/BS/BS704_Confidence_Intervals/BS704_Confidence_Intervals5.html

    :param mean1: mean value of the treatment distribution
    :type  mean1: float
    :param std1: standard deviation of the treatment distribution
    :type  std1: float
    :param n1: number of samples of the treatment distribution
    :type  n1: int
    :param mean2: mean value of the control distribution
    :type  mean2: float
    :param std2: standard deviation of the control distribution
    :type  std2: float
    :param n2: number of samples of the control distribution
    :type  n2: int
    :param percentiles: list of percentile values to compute
    :type  percentiles: list
    :param relative: If relative==True, then the values will be returned
                     as distances below and above the mean, respectively, rather than the
                     absolute values. In this case, the interval is mean-ret_val[0] to
                     mean+ret_val[1]. This is more useful in many situations because it
                     corresponds with the sem() and std() functions.
    :type relative: bool
    
    :return: percentiles and corresponding values
    :rtype: dict
    """
    # Compute combined parameters from individual parameters
    mean = mean1 - mean2
    std = pooled_std(std1, n1, std2, n2)
    # Computing standard error
    st_error = std * np.sqrt(1. / n1 + 1. / n2)
    # Computing degrees of freedom
    d_free = n1 + n2 - 2

    # Mapping percentiles via standard error
    if relative:
        return dict([(round(p, 5), stats.t.ppf(p / 100.0, df=d_free) * st_error) for p in percentiles])
    else:
        return dict([(round(p, 5), mean + stats.t.ppf(p / 100.0, df=d_free) * st_error) for p in percentiles])


def compute_statistical_power_from_samples(x, y, alpha=0.05):
    """ Compute statistical power given data samples of control and treatment.

    :param x: samples of a treatment group
    :type  x: pd.Series or array-like
    :param y: samples of a control group
    :type  y: pd.Series or array-like
    :param alpha: Type I error (false positive rate)
    :type  alpha: float
    
    :return: statistical power---the probability of a test to detect an effect if the effect actually exists
    :rtype: float
    """
    z_1_minus_alpha = stats.norm.ppf(1 - alpha/2.)
    _x = np.array(x, dtype=float)
    _x = _x[~np.isnan(_x)]
    _y = np.array(y, dtype=float)
    _y = _y[~np.isnan(_y)]

    mean1 = np.mean(_x)
    mean2 = np.mean(_y)
    std1 = np.std(_x)
    std2 = np.std(_y)
    n1 = len(_x)
    n2 = len(_y)
    return compute_statistical_power(mean1, std1, n1, mean2, std2, n2, z_1_minus_alpha)


def compute_statistical_power(mean1, std1, n1, mean2, std2, n2, z_1_minus_alpha):
    """ Compute statistical power given statistics of control and treatment.
    
    :param mean1: mean value of the treatment distribution
    :type  mean1: float
    :param std1: standard deviation of the treatment distribution
    :type  std1: float
    :param n1: number of samples of the treatment distribution
    :type  n1: int
    :param mean2: mean value of the control distribution
    :type  mean2: float
    :param std2: standard deviation of the control distribution
    :type  std2: float
    :param n2: number of samples of the control distribution
    :type  n2: int
    :param z_1_minus_alpha: critical value for significance level alpha. That is, z-value for 1-alpha.
    :type  z_1_minus_alpha: float
    
    :return: statistical power---the probability of a test to detect an effect if the effect actually exists 
                                    or -1 if std is less or equal to 0
    :rtype: float
    """
    effect_size = mean1 - mean2
    std = pooled_std(std1, n1, std2, n2)
    if std <= 0.0:
        logger.error("Zero pooled std in compute_statistical_power.")
        return -1

    tmp = (n1 * n2 * effect_size**2) / ((n1 + n2) * std**2)
    z_beta = z_1_minus_alpha - np.sqrt(tmp)
    beta = stats.norm.cdf(z_beta)
    power = 1 - beta
    return power


def compute_p_value_from_samples(x, y):
    """ Calculates two-tailed p value for statistical Student's T-test based on pooled standard deviation.

    :param x: samples of a treatment group
    :type  x: pd.Series or array-like
    :param y: samples of a control group
    :type  y: pd.Series or array-like

    :return: two-tailed p-value 
    :rtype: float
    """
    if x is None or y is None:
        raise ValueError('Please provide two non-empty samples to compute p-values.')

    _x = np.array(x, dtype=float)
    _x = _x[~np.isnan(_x)]
    _y = np.array(y, dtype=float)
    _y = _y[~np.isnan(_y)]

    mean1 = np.mean(_x)
    mean2 = np.mean(_y)
    std1 = np.std(_x)
    std2 = np.std(_y)
    n1 = len(_x)
    n2 = len(_y)
    return compute_p_value(mean1, std1, n1, mean2, std2, n2)


def compute_p_value(mean1, std1, n1, mean2, std2, n2):
    """ Compute two-tailed p value for statistical Student's T-test given statistics of control and treatment.
    
    :param mean1: mean value of the treatment distribution
    :type  mean1: float
    :param std1: standard deviation of the treatment distribution
    :type  std1: float
    :param n1: number of samples of the treatment distribution
    :type  n1: int
    :param mean2: mean value of the control distribution
    :type  mean2: float
    :param std2: standard deviation of the control distribution
    :type  std2: float
    :param n2: number of samples of the control distribution
    :type  n2: int
    
    :return: two-tailed p-value 
    :rtype: float
    """
    mean_diff = mean1 - mean2
    std       = pooled_std(std1, n1, std2, n2)
    st_error  = std * np.sqrt(1. / n1 + 1. / n2)
    d_free    = n1 + n2 - 2
    if st_error == 0.0:
        t         = np.sign(mean_diff) * 1000
    else:
        t         = mean_diff / st_error
    p         = stats.t.cdf(-abs(t), df=d_free) * 2
    return p<|MERGE_RESOLUTION|>--- conflicted
+++ resolved
@@ -277,12 +277,9 @@
     :return: pooled standard deviation
     :type: float
     """
-<<<<<<< HEAD
-    if std1 != std2 and not (0.5 < (std1 ** 2) / (std2 ** 2) < 2.):
-=======
+
     if (std1 ** 2) >   2.0*(std2 ** 2) or \
        (std1 ** 2) <   0.5*(std2 ** 2):
->>>>>>> cd485c57
         warnings.warn('Sample variances differ too much to assume that population variances are equal.')
         logger.warning('Sample variances differ too much to assume that population variances are equal.')
 
